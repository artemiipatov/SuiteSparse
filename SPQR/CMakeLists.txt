--- conflicted
+++ resolved
@@ -299,19 +299,12 @@
     endif ( )
 
     # Libraries required for Demo programs
-<<<<<<< HEAD
-    target_link_libraries ( qrsimple  PUBLIC spqr ${SPQR_CUDA} )
-    target_link_libraries ( qrsimplec PUBLIC spqr ${SPQR_CUDA} )
-    target_link_libraries ( qrsimplec_int32 PUBLIC spqr ${SPQR_CUDA} )
-    target_link_libraries ( qrdemo    PUBLIC spqr ${SPQR_CUDA} )
-    target_link_libraries ( qrdemoc   PUBLIC spqr ${SPQR_CUDA} )
-    target_link_libraries ( qrdemoc_int32   PUBLIC spqr ${SPQR_CUDA} )
-=======
     target_link_libraries ( qrsimple  PUBLIC spqr ${SPQR_CUDA} ${CHOLMOD_LIBRARIES} )
     target_link_libraries ( qrsimplec PUBLIC spqr ${SPQR_CUDA} ${CHOLMOD_LIBRARIES} )
+    target_link_libraries ( qrsimplec_int32 PUBLIC spqr ${SPQR_CUDA} ${CHOLMOD_LIBRARIES} )
     target_link_libraries ( qrdemo    PUBLIC spqr ${SPQR_CUDA} ${CHOLMOD_LIBRARIES} )
     target_link_libraries ( qrdemoc   PUBLIC spqr ${SPQR_CUDA} ${CHOLMOD_LIBRARIES} )
->>>>>>> 1fa0de11
+    target_link_libraries ( qrdemoc_int32   PUBLIC spqr ${SPQR_CUDA} ${CHOLMOD_LIBRARIES} )
 
 
     if ( SUITESPARSE_CUDA )
