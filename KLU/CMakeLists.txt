--- conflicted
+++ resolved
@@ -295,7 +295,6 @@
 if ( NOT NCHOLMOD )
 
     # CHOLMOD:
-<<<<<<< HEAD
     # link with CHOLMOD and its dependencies, both required and optional
     target_link_libraries ( KLU PRIVATE
         SuiteSparse::CHOLMOD SuiteSparse::CHOLMOD_CUDA )
@@ -309,52 +308,8 @@
         else ( )
             target_link_libraries ( KLU_static PUBLIC SuiteSparse::CHOLMOD )
             target_link_libraries ( KLU_CHOLMOD_static PUBLIC SuiteSparse::CHOLMOD )
-=======
-
-    if ( SUITESPARSE_CUDA )
-
-        # CHOLMOD using CUDA
-        # link with CHOLMOD and its dependencies, both required and optional
-        target_link_libraries ( KLU PRIVATE
-            SuiteSparse::CHOLMOD SuiteSparse::CHOLMOD_CUDA )
-        target_link_libraries ( KLU_CHOLMOD PRIVATE
-            SuiteSparse::CHOLMOD SuiteSparse::CHOLMOD_CUDA )
-        if ( NOT NSTATIC )
-           if ( TARGET SuiteSparse::CHOLMOD_static )
-                target_link_libraries ( KLU_static PUBLIC SuiteSparse::CHOLMOD_static )
-                target_link_libraries ( KLU_CHOLMOD_static PUBLIC SuiteSparse::CHOLMOD_static )
-            else ( )
-                target_link_libraries ( KLU_static PUBLIC SuiteSparse::CHOLMOD )
-                target_link_libraries ( KLU_CHOLMOD_static PUBLIC SuiteSparse::CHOLMOD )
-            endif ( )
-            if ( TARGET SuiteSparse::CHOLMOD_CUDA_static )
-                target_link_libraries ( KLU_static PUBLIC SuiteSparse::CHOLMOD_CUDA_static )
-                target_link_libraries ( KLU_CHOLMOD_static PUBLIC SuiteSparse::CHOLMOD_CUDA_static )
-            else ( )
-                target_link_libraries ( KLU_static PUBLIC SuiteSparse::CHOLMOD_CUDA )
-                target_link_libraries ( KLU_CHOLMOD_static PUBLIC SuiteSparse::CHOLMOD_CUDA )
-            endif ( )
->>>>>>> 00c3eb64
+
         endif ( )
-
-    else ( )
-
-        # CHOLMOD without CUDA
-        # link with CHOLMOD and its dependencies, both required and optional
-        target_link_libraries ( KLU PRIVATE
-            SuiteSparse::CHOLMOD )
-        target_link_libraries ( KLU_CHOLMOD PRIVATE
-            SuiteSparse::CHOLMOD )
-        if ( NOT NSTATIC )
-           if ( TARGET SuiteSparse::CHOLMOD_static )
-                target_link_libraries ( KLU_static PUBLIC SuiteSparse::CHOLMOD_static )
-                target_link_libraries ( KLU_CHOLMOD_static PUBLIC SuiteSparse::CHOLMOD_static )
-            else ( )
-                target_link_libraries ( KLU_static PUBLIC SuiteSparse::CHOLMOD )
-                target_link_libraries ( KLU_CHOLMOD_static PUBLIC SuiteSparse::CHOLMOD )
-            endif ( )
-        endif ( )
-
     endif ( )
 
     # klu:
